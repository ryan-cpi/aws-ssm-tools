--- conflicted
+++ resolved
@@ -298,13 +298,8 @@
 sudo pip3 install aws-ssm-tools
 ```
 
-<<<<<<< HEAD
-**NOTE:** SSM Tools require **Python 3.9 or newer**. Only the `ssm-tunnel-agent`
-requires **Python 2.7 or newer** as that's what's available by default
-=======
 **NOTE:** SSM Tools require **Python 3.9 or newer**. Only `ssm-tunnel-agent`
 requires **Python 3.8 or newer** as that's what's available by default
->>>>>>> 8450766c
 on *Amazon Linux 2* instances.
 
 ### Standalone *ssm-tunnel-agent* installation
