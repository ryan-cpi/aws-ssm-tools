--- conflicted
+++ resolved
@@ -16,12 +16,7 @@
 import os
 import signal
 import sys
-<<<<<<< HEAD
-=======
 import time
-
-from typing import Tuple, List
->>>>>>> 8450766c
 
 import botocore.exceptions
 from simple_term_menu import TerminalMenu
